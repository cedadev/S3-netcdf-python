"""
An S3 client that has a local file cache.  For use by CEDA S3 / object store read / write libraries.

Author  : Neil Massey
Date    : 10/07/2017
Modified: 07/08/2017: Rewritten as a class so we don't have to pass so many variables around!
Modified: 07/09/2017: Removed one client / one object mapping, and introduced strict filename mapping between
                      objects in the cache and objects on the S3 storage.
"""

# using the minio client API as the interface to the S3 HTTP API
from minio import Minio
from psutil import virtual_memory
import json
import os

from _s3Exceptions import *

def urljoin(*args):
    """
    Joins given arguments into a url. Trailing but not leading slashes are
    stripped for each argument.
    """
    url = "/".join(map(lambda x: str(x).rstrip('/'), args))
    return url


class s3ClientConfig(object):
    """Class to read in config file and interpret it"""

    def __init__(self):
        # First read the JSON config file for cfs3 from the user home directory.
        # Config file is called: .cfs3.json
        # get user home directory
        user_home = os.environ["HOME"]

        # add the config file name
        s3_user_config_filename = user_home + "/" + ".s3nc4.json"

        # open the file
        try:
            fp = open(s3_user_config_filename)
            # deserialize from the JSON
            self._s3_user_config = json.load(fp)
            # add the filename to the config so we can refer to it in error messages
            self._s3_user_config["filename"] = s3_user_config_filename
            # interpret the config file
            self.interpret_config_file()
            # close the config file
            fp.close()
        except IOError:
            raise s3IOException("User config file does not exist with path: " + s3_user_config_filename)


    def interpret_config_file(self):
        """
           Transform some of the variables in the config file, especially those file / memory sizes
           that are expressed in human readable form
        """
        # list of keys to convert
        keys_to_convert = ["max_object_size", "max_cache_size", "max_object_size_for_memory"]
        # list of file format sizes
        file_format_sizes = ("kB", "MB", "GB", "TB", "PB", "EB", "ZB", "YB")
        # dictionary mapping to multiplier
        file_format_scale = {"B" : 1,
                             "kB" : 1e3,
                             "MB" : 1e6,
                             "GB" : 1e9,
                             "TB" : 1e12,
                             "EB" : 1e15,
                             "ZB" : 1e18,
                             "YB" : 1e21}

        for key in self._s3_user_config:
            if key in keys_to_convert:
                value = self._s3_user_config[key]
                if value.endswith(file_format_sizes):
                    suffix = value[-2:]
                    size = int(value[:-2])
                elif value[-1] == "B":
                    suffix = "B"
                    size = int(value[:-1])
                else:
                    suffix = "B"
                    size = int(value)
                # multiply by scalar
                size *= file_format_scale[suffix]
                # reassign to s3_user_config
                self._s3_user_config[key] = int(size)


    def __getitem__(self, name):
        """Get a value from the s3 config"""
        return self._s3_user_config[name]


class s3Client(object):

    # abstraction of s3_client operations on netCDF files as a class
    def __init__(self, s3_endpoint, s3_user_config = None):

        # create an s3 config and read it in, if it hasn't already been supplied
        if s3_user_config is None:
            self._s3_user_config = s3ClientConfig()
        else:
            self._s3_user_config = s3_user_config

        # search through the "aliases" in the user_config file to find the http url for the s3 endpoint
        self._host_name = None
        try:
            hosts = self._s3_user_config["hosts"]
            for h in hosts:
                if s3_endpoint in hosts[h]['alias']:
                    self._host_name = h
        except:
            raise s3IOException("Error in config file " + self._s3_user_config["filename"])

        # check whether the url was found in the config file
        if self._host_name == None:
           raise s3IOException(s3_endpoint + " was not found as an alias in the user config file " + self._s3_user_config["filename"])

        # Now we have the host_name, get the url, access key and secret key from the host data
        try:
            self._host_config = self._s3_user_config["hosts"][self._host_name]
            url_name = self._host_config['url']
            secret_key = self._host_config['secretKey']
            access_key = self._host_config['accessKey']
            self._url = self._s3_user_config["hosts"][self._host_name]["alias"]
        except:
            raise s3IOException("Error in config file " + self._s3_user_config["filename"])

        # attach the client to the object store and get the object
        try:
            self._s3_client = Minio(url_name, access_key=access_key, secret_key=secret_key, secure=False)
        except BaseException:
            raise s3IOException("Error: " + url_name + " not found.")


    def close(self):
        """
           Close the s3 client - primarily to do the cache management
        """
            # # delete the file from the cache if necessary
        # if self.s3_cache_filename != "" and self.s3_delete_from_cache:
        #     # delete the file
        #     os.remove(self.s3_cache_filename)
        #     # check whether the directory is empty and remove it if it is
        #     dest_dir = os.path.dirname(self.s3_cache_filename)
        #     # this recursively cleans up the directories
        #     while dest_dir:
        #         if not os.listdir(dest_dir):
        #             os.rmdir(dest_dir)
        #             dest_dir = os.path.dirname(dest_dir)
        #         else:
        #             dest_dir = None
        pass


    def get_partial(self, bucket_name, object_name, start, size):
        return self._s3_client.get_partial_object(bucket_name, object_name, start, size)


    def should_stream_to_cache(self, bucket_name, object_name):
        """
           Determine whether the object should be streamed to a file, or into memory.
           The criteria are as follows:
             1. The object is bigger than the user_config["max_object_size_for_memory"]
             2. The object is larger than the amount of free RAM
           :return: boolean (True | False)
        """
        stream_to_file = False

        # full url for error reporting
        full_url = urljoin(self._url, bucket_name, object_name)

        # This nested if..else.. is to improve performance - don't make any calls
        #  to object store or system processes unless we really have to.

        # get the size of the object
        try:
            object_stats = self._s3_client.stat_object(bucket_name, object_name)
        except BaseException:
            raise s3IOException("Error: " + full_url + " not found.")

        # check whether the size is greater than the user_config setting
        if object_stats.size > self._s3_user_config["max_object_size_for_memory"]:
            stream_to_file = True
        else:
            # check whether the size is greater than the free memory
            mem = virtual_memory()
            if object_stats.size > mem.available:
                stream_to_file = True

        return stream_to_file


    def get_cachefile_path(self, bucket_name, object_name):
        # Create the destination filepath
        cachefile_path = self._s3_user_config["cache_location"] + "/" + bucket_name + "/" + object_name
        return cachefile_path


    def stream_to_cache(self, bucket_name, object_name):
        """
           Download the object to the cache as a file.
           If it already exists then check whether the object on the object store is newer than the file on the disk.
           :return: string filename in the cache
        """

        # full url for error reporting
        full_url = urljoin(self._url, bucket_name, object_name)

        # get the path in the cache
        dest_path = self.get_cachefile_path(bucket_name, object_name)

        # First check whether the file exists
        if os.path.exists(dest_path):
            # get the date of the object on the object store
            # these exceptions shouldn't really happen but I'm writing particularly defensive code!
            try:
                object_stats = self._s3_client.stat_object(bucket_name, object_name)
            except BaseException:
                raise s3IOException("Error: " + full_url + " not found.")
            # get the date of the corresponding file on the file system
            try:
                file_stats = os.stat(dest_path)
            except BaseException:
                raise IOError("Error: " + dest_path + " not found.")

            # the object on the object store is newer than the one on the disk
            if object_stats.last_modified > file_stats.st_mtime:
                # Redownload the file
                try:
                    self._s3_client.fget_object(bucket_name, object_name, dest_path)
                except BaseException:
                    raise s3IOException("Error: " + full_url + " not found.")

        else:
            # Does not exist so we have to download the file
            # first create the destination directory, if it doesn't exist
            dest_dir = os.path.dirname(dest_path)
            if not os.path.isdir(dest_dir):
                os.makedirs(dest_dir)
            # now try downloading the file
            try:
                self._s3_client.fget_object(bucket_name, object_name, dest_path)
            except BaseException:
                raise s3IOException("Error: " + full_url + " not found.")

        return dest_path


    def stream_to_memory(self, bucket_name, object_name):
        """
           Download the object to some memory.
           :return: memory buffer containing the bytes of the netCDF file
        """
        # full url for error reporting
        full_url = urljoin(self._url, bucket_name, object_name)

        try:
            s3_object = self._s3_client.get_object(bucket_name, object_name)
        except BaseException:
            raise s3IOException("Error: " + full_url + " not found.")
        # stream the data
        return s3_object.data


    def object_exists(self, bucket_name, object_name):
        """
           Check whether the object actually exists
        """
        try:
            object = self._s3_client.stat_object(bucket_name, object_name)
            return True
        except BaseException:
            return False


    def create_bucket(self, bucket_name):
        """
           Create a bucket on S3 storage
        """
        # full url for error reporting
        full_url = urljoin(self._url, bucket_name)
        # check the bucket exists
        if not self._s3_client.bucket_exists(bucket_name):
            try:
                self._s3_client.make_bucket(bucket_name)
            except BaseException as e:
                raise s3IOException("Error: " + full_url + " cannot create bucket.", e)


    def write(self, bucket_name, object_name):
        """
           Write a file in the cache to the s3 storage
        """
        # full url for error reporting
        full_url = urljoin(self._url, bucket_name, object_name)
        # get the path in the cache
        s3_cache_filename = self.get_cachefile_path(bucket_name, object_name)

        # check the file exists in the cache
        if not(os.path.exists(s3_cache_filename)):
            raise s3IOException("Error: " + s3_cache_filename + " file not found in cache.")

        # create the bucket if necessary
        self.create_bucket(bucket_name)

        try:
            self._s3_client.fput_object(bucket_name, object_name, s3_cache_filename)
        except BaseException as e:
<<<<<<< HEAD
            raise s3IOException("Error: " + full_url + " cannot write S3 object. ", e)
=======
            raise s3IOException("Error: " + full_url + " cannot write S3 object: " + str(e))
>>>>>>> c0e403ef


    def get_cache_location(self):
        return self._s3_user_config["cache_location"]


    def get_max_object_size(self):
        return self._s3_user_config["max_object_size"]


    def get_full_url(self, bucket_name, object_name):
        full_url = urljoin(self._url, bucket_name, object_name)
        return full_url

    def bucket_empty(self, bucket_name):
        # list the objects
        obj_list = self._s3_client.list_objects(bucket_name)
        n_objects = sum(1 for _ in obj_list)
        return n_objects == 0

    def delete_bucket(self, bucket_name):
        self._s3_client.remove_bucket(bucket_name)

    def delete(self, bucket_name, object_name):
        """Delete a single object"""
        self._s3_client.remove_object(bucket_name, object_name)<|MERGE_RESOLUTION|>--- conflicted
+++ resolved
@@ -310,11 +310,7 @@
         try:
             self._s3_client.fput_object(bucket_name, object_name, s3_cache_filename)
         except BaseException as e:
-<<<<<<< HEAD
-            raise s3IOException("Error: " + full_url + " cannot write S3 object. ", e)
-=======
             raise s3IOException("Error: " + full_url + " cannot write S3 object: " + str(e))
->>>>>>> c0e403ef
 
 
     def get_cache_location(self):
